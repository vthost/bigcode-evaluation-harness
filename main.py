import fnmatch
import json
import os
import warnings
import numpy as np
import datasets
import numpy as np
import torch
import transformers
from accelerate import Accelerator
from transformers import (
    AutoModelForCausalLM,
    AutoModelForSeq2SeqLM,
    AutoTokenizer,
    HfArgumentParser,
)

from bigcode_eval.arguments import EvalArguments
from bigcode_eval.evaluator import Evaluator
from bigcode_eval.tasks import ALL_TASKS


class MultiChoice:
    def __init__(self, choices):
        self.choices = choices

    # Simple wildcard support (linux filename patterns)
    def __contains__(self, values):
        for value in values.split(","):
            if len(fnmatch.filter(self.choices, value)) == 0:
                return False

        return True

    def __iter__(self):
        for choice in self.choices:
            yield choice


def parse_args():
    parser = HfArgumentParser(EvalArguments)

    parser.add_argument(
        "--model",
        default="codeparrot/codeparrot-small",
        help="Model to evaluate, provide a repo name in Hugging Face hub or a local path",
    )
    parser.add_argument(
        "--save_model_stats_path",
        default="./stats.pt",
        help="Location to save model evaluation information to use for uncertainty evaluation",
    )
    parser.add_argument(
        "--save_input_len_path",
        default="./input_len_dict.json",
        help="Location to save input_len information to use for uncertainty evaluation specifically tokensar",
    )
    parser.add_argument(
        "--modeltype",
        default="causal",
        help="AutoModel to use, it can be causal or seq2seq",
    )
    parser.add_argument(
        "--peft_model",
        type=str,
        default=None,
        help="Adapter to the PEFT base model. Can be utilized for loading PEFT adapters such as a LoRA trained model. The --model parameter needs to be the base model.",
    )
    parser.add_argument(
        "--revision",
        default=None,
        help="Model revision to use",
    )
    parser.add_argument(
        "--use_auth_token",
        action="store_true",
        help="Use the token generated when running `huggingface-cli login` (necessary for private model).",
    )
    parser.add_argument(
        "--trust_remote_code",
        action="store_true",
        help="Use a model with custom code, this requires executing code by the author of the model.",
    )
    parser.add_argument(
        "--tasks",
        default=None,
        choices=MultiChoice(ALL_TASKS),
        help=f"Evaluation tasks from {ALL_TASKS}",
    )
    parser.add_argument(
        "--instruction_tokens",
        default=None,
        help="A series of instruction tokens used for instruction-tuning benchamrks separated by comma e.g. <user_message>,<end_user_message>,<assistant_message>",
    )
    parser.add_argument(
        "--batch_size",
        type=int,
        default=1,
        help="Batch size for evaluation on each worker, can be larger for HumanEval",
    )
    parser.add_argument(
        "--max_length_generation",
        type=int,
        default=512,
        help="Maximum length of generated sequence (prompt+generation)",
    )
    parser.add_argument(
        "--precision",
        type=str,
        default="fp32",
        help="Model precision, from: fp32, fp16 or bf16",
    )
    parser.add_argument(
        "--load_in_8bit",
        action="store_true",
        help="Load model in 8bit",
    )
    parser.add_argument(
        "--load_in_4bit",
        action="store_true",
        help="Load model in 4bit",
    )
    parser.add_argument(
        "--left_padding",
        action="store_true",
        help="Force left padding, needed for models like chatglm3-6b",
    )
    parser.add_argument(
        "--limit",
        type=int,
        default=None,
        help="Number of samples to solve and evaluate from the benchmark",
    )
    parser.add_argument(
        "--limit_start",
        type=int,
        default=0,
        help="Optional offset to start from when limiting the number of samples",
    )
    parser.add_argument(
        "--save_every_k_tasks",
        type=int,
        default=-1,
        help="Optional saving after every k tasks",
    )
    parser.add_argument(
        "--postprocess",
        action="store_false",
        help="Postprocess model outputs before execution, always on except during generation tests",
    )
    parser.add_argument(
        "--allow_code_execution",
        action="store_true",
        help="Allow code evaluation to execute external/untrusted Python code on your machine",
    )
    parser.add_argument(
        "--generation_only",
        action="store_true",
        help="Do code generation but no evaluation",
    )
    parser.add_argument(
        "--load_generations_path",
        type=str,
        default=None,
        help="Path of file with previously generated solutions, if provided generation is skipped and only evaluation is done",
    )
    parser.add_argument(
        "--load_data_path",
        type=str,
        default=None,
        help="Path of additional data to load for the tasks",
    )
    parser.add_argument(
        "--metric_output_path",
        type=str,
        default="evaluation_results.json",
        help="Path to save the results",
    )
    parser.add_argument(
        "--save_generations",
        action="store_true",
        help="Whether to save code generations",
    )
    parser.add_argument(
        "--load_generations_intermediate_paths",
        type=str,
        nargs="*",
        help="List of paths for saving the intermediate code generations",
    )
    parser.add_argument(
        "--save_generations_path",
        type=str,
        default="generations.json",
        help="Path for saving the code generations",
    )
    parser.add_argument(
        "--save_references",
        action="store_true",
        help="Whether to save reference solutions/tests",
    )
    parser.add_argument(
        "--save_references_path",
        type=str,
        default="references.json",
        help="Path for saving the references solutions/tests",
    )
    parser.add_argument(
        "--prompt",
        type=str,
        default="prompt",
        help="Prompt type to use for generation in HumanEvalPack tasks",
    )
    parser.add_argument(
        "--max_memory_per_gpu",
        type=str,
        default=None,
        help="Max memroy to allocate per gpu, you can also use 'auto'",
    )
    parser.add_argument(
        "--check_references",
        action="store_true",
        help="Don't run generation but benchmark groundtruth (useful for debugging)",
    )
    return parser.parse_args()


def pattern_match(patterns, source_list):
    """Returns a list containing all values of the source_list that
    match at least one of the patterns"""
    task_names = set()
    for pattern in patterns:
        for matching in fnmatch.filter(source_list, pattern):
            task_names.add(matching)
    return list(task_names)


def get_gpus_max_memory(max_memory, num_gpus):
    max_memory = {i: max_memory for i in range(num_gpus)}
    print("Loading model via these GPUs & max memories: ", max_memory)
    return max_memory


def main():
    args = parse_args()
    transformers.logging.set_verbosity_error()
    datasets.logging.set_verbosity_error()

    # @UMASS use these for now
    args.batch_size = 1
    args.do_sample = False
    args.temperature = 0
    args.save_generations = 1
    args.allow_code_execution = 1

    if args.tasks is None:
        task_names = ALL_TASKS
    else:
        task_names = pattern_match(args.tasks.split(","), ALL_TASKS)

    accelerator = Accelerator()
    if accelerator.is_main_process:
        print(f"Selected Tasks: {task_names}")

    results = {}
    if args.load_generations_path:
        # here we don't generate code but only evaluate previously computed generations
        if accelerator.is_main_process:
            print("evaluation only mode")
        evaluator = Evaluator(accelerator, None, None, args)
        for task in task_names:
            # results[task] = evaluator.evaluate(task)
            if task in ["humanevalplus", "mbppplus","santacoder_fim","starcoder_fim"]:
                # These tasks return (results, correctness)
                results[task], correctness = evaluator.evaluate(task)
            else:
                # These tasks return results only
                results[task] = evaluator.evaluate(task)
    else:
        # here we generate code and save it (evaluation is optional but True by default)
        dict_precisions = {
            "fp32": torch.float32,
            "fp16": torch.float16,
            "bf16": torch.bfloat16,
        }
        if args.precision not in dict_precisions:
            raise ValueError(
                f"Non valid precision {args.precision}, choose from: fp16, fp32, bf16"
            )

        model_kwargs = {
            "revision": args.revision,
            "trust_remote_code": args.trust_remote_code,
            "token": args.use_auth_token,
        }
        if args.load_in_8bit:
            print("Loading model in 8bit")
            model_kwargs["load_in_8bit"] = args.load_in_8bit
            model_kwargs["device_map"] = {"": accelerator.process_index}
        elif args.load_in_4bit:
            print("Loading model in 4bit")
            model_kwargs["load_in_4bit"] = args.load_in_4bit
            model_kwargs["torch_dtype"] = torch.float16
            model_kwargs["bnb_4bit_compute_dtype"] = torch.float16
            model_kwargs["device_map"] = {"": accelerator.process_index}
        else:
            print(f"Loading model in {args.precision}")
            model_kwargs["torch_dtype"] = dict_precisions[args.precision]

            if args.max_memory_per_gpu:
                if args.max_memory_per_gpu != "auto":
                    model_kwargs["max_memory"] = get_gpus_max_memory(
                        args.max_memory_per_gpu, accelerator.num_processes
                    )
                    model_kwargs["offload_folder"] = "offload"
                else:
                    model_kwargs["device_map"] = "auto"
                    print("Loading model in auto mode")

        if args.modeltype == "causal":
            model = AutoModelForCausalLM.from_pretrained(
                args.model,
                **model_kwargs,
            )
        elif args.modeltype == "seq2seq":
            warnings.warn(
                "Seq2Seq models have only been tested for HumanEvalPack & CodeT5+ models."
            )
            model = AutoModelForSeq2SeqLM.from_pretrained(
                args.model,
                **model_kwargs,
            )
        else:
            raise ValueError(
                f"Non valid modeltype {args.modeltype}, choose from: causal, seq2seq"
            )

        if args.peft_model:
            from peft import PeftModel  # dynamic import to avoid dependency on peft

            model = PeftModel.from_pretrained(model, args.peft_model)
            print("Loaded PEFT model. Merging...")
            model.merge_and_unload()
            print("Merge complete.")

        if args.left_padding:
            # left padding is required for some models like chatglm3-6b
            tokenizer = AutoTokenizer.from_pretrained(
                args.model,
                revision=args.revision,
                trust_remote_code=args.trust_remote_code,
                token=args.use_auth_token,
                padding_side="left",
            )
        else:
            # used by default for most models
            tokenizer = AutoTokenizer.from_pretrained(
                args.model,
                revision=args.revision,
                trust_remote_code=args.trust_remote_code,
                token=args.use_auth_token,
                truncation_side="left",
                padding_side="right",
            )
        if not tokenizer.eos_token:
            if tokenizer.bos_token:
                tokenizer.eos_token = tokenizer.bos_token
                print("bos_token used as eos_token")
            else:
                raise ValueError("No eos_token or bos_token found")
        try:
            tokenizer.pad_token = tokenizer.eos_token

        # Some models like CodeGeeX2 have pad_token as a read-only property
        except AttributeError:
            print("Not setting pad_token to eos_token")
            pass
        WIZARD_LLAMA_MODELS = [
            "WizardLM/WizardCoder-Python-34B-V1.0",
            "WizardLM/WizardCoder-34B-V1.0",
            "WizardLM/WizardCoder-Python-13B-V1.0",
        ]
        if args.model in WIZARD_LLAMA_MODELS:
            tokenizer.bos_token = "<s>"
            tokenizer.bos_token_id = 1
            print("Changing bos_token to <s>")

        evaluator = Evaluator(accelerator, model, tokenizer, args)

        if args.load_generations_intermediate_paths and len(
            args.load_generations_intermediate_paths
        ) != len(task_names):
            raise ValueError(
                "If passing --load_generations_intermediate_paths, \
                must pass equal number of files as number of tasks"
            )

        for idx, task in enumerate(task_names):
            intermediate_generations = None
            if args.load_generations_intermediate_paths:
                with open(args.load_generations_intermediate_paths[idx], "r") as f_in:
                    # intermediate_generations: list[list[str | None]] of len n_tasks
                    # where list[i] = generated codes or empty
                    intermediate_generations = json.load(f_in)

            if args.generation_only:
                if accelerator.is_main_process:
                    print("generation mode only")
                generations, references, all_logits = evaluator.generate_text(
                    task, intermediate_generations=intermediate_generations
                )
                if accelerator.is_main_process:
                    save_generations_path = (
                        f"{os.path.splitext(args.save_generations_path)[0]}_{task}.json"
                    )
                    save_references_path = f"references_{task}.json"
                    evaluator.save_json_files(
                        generations,
                        references,
                        all_logits,
                        save_generations_path,
                        save_references_path,
                        args.save_model_stats_path,
                    )
            else:
                if task in ["humanevalplus", "mbppplus","santacoder_fim","starcoder_fim"]:
                    # These tasks return (results, correctness)
                    results[task], correctness, range_dict = evaluator.evaluate(
                        task, intermediate_generations=intermediate_generations
                    )

                    # Convert defaultdict to a regular dict
<<<<<<< HEAD
                    regular_dict = {int(k): [(int(input_len), int(cont_len)) for input_len, cont_len in v] for k, v in range_dict.items()}

                    # Specify the file path where you want to save the JSON
                    file_path = f"input_len_dict_{task}.json"
=======
                    regular_dict = {
                        int(k): [
                            (int(input_len), int(cont_len)) for input_len, cont_len in v
                        ]
                        for k, v in range_dict.items()
                    }

                    # Specify the file path where you want to save the JSON
                    file_path = f"{args.save_input_len_path}_{task}.json"
>>>>>>> c158f299

                    # Save the regular dict to a JSON file
                    with open(file_path, "w") as json_file:
                        json.dump(regular_dict, json_file, indent=4)

<<<<<<< HEAD
                    #TODO: Need to rewrite for n_samples>1
=======
                    # TODO: Need to rewrite for n_samples>1
>>>>>>> c158f299
                    results["correct"]=correctness
                else:
                    # These tasks return results only
                    results[task] = evaluator.evaluate(
                        task, intermediate_generations=intermediate_generations
                    )
                # results[task] = evaluator.evaluate(
                #     task, intermediate_generations=intermediate_generations
                # )
    # Save all args to config
    results["config"] = vars(args)
    if not args.generation_only:
        dumped = json.dumps(results, indent=2)
        if accelerator.is_main_process:
            print(dumped)

        with open(args.metric_output_path, "w") as f:
            f.write(dumped)


if __name__ == "__main__":
    main()<|MERGE_RESOLUTION|>--- conflicted
+++ resolved
@@ -2,7 +2,7 @@
 import json
 import os
 import warnings
-import numpy as np
+
 import datasets
 import numpy as np
 import torch
@@ -429,12 +429,6 @@
                     )
 
                     # Convert defaultdict to a regular dict
-<<<<<<< HEAD
-                    regular_dict = {int(k): [(int(input_len), int(cont_len)) for input_len, cont_len in v] for k, v in range_dict.items()}
-
-                    # Specify the file path where you want to save the JSON
-                    file_path = f"input_len_dict_{task}.json"
-=======
                     regular_dict = {
                         int(k): [
                             (int(input_len), int(cont_len)) for input_len, cont_len in v
@@ -444,17 +438,12 @@
 
                     # Specify the file path where you want to save the JSON
                     file_path = f"{args.save_input_len_path}_{task}.json"
->>>>>>> c158f299
 
                     # Save the regular dict to a JSON file
                     with open(file_path, "w") as json_file:
                         json.dump(regular_dict, json_file, indent=4)
 
-<<<<<<< HEAD
-                    #TODO: Need to rewrite for n_samples>1
-=======
                     # TODO: Need to rewrite for n_samples>1
->>>>>>> c158f299
                     results["correct"]=correctness
                 else:
                     # These tasks return results only
